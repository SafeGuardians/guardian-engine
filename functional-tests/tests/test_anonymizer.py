--- conflicted
+++ resolved
@@ -2,12 +2,7 @@
 import os
 
 import pytest
-<<<<<<< HEAD
 from common.methods import anonymize, anonymizers
-=======
-
-from common.methods import anonymize
->>>>>>> 72748489
 
 
 @pytest.mark.api
@@ -86,7 +81,6 @@
 
 def file_path(file_name: str):
     return os.path.abspath(
-<<<<<<< HEAD
         os.path.join(os.path.dirname(__file__), '..', f"resources/{file_name}"))
 
 
@@ -95,8 +89,4 @@
     expected_list = ["mask", "fpe", "replace", "hash", "redact"]
     response_status, response_content = anonymizers()
     assert response_status == 200
-    assert all([a == b for a, b in zip(response_content, expected_list)])
-=======
-        os.path.join(os.path.dirname(__file__), "..", f"resources/{file_name}")
-    )
->>>>>>> 72748489
+    assert all([a == b for a, b in zip(response_content, expected_list)])