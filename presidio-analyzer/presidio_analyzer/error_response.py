import json


class ErrorResponse:
<<<<<<< HEAD
    """
    Error Response for the Flask API.
=======
    """Error Response.
>>>>>>> 7455bae1

    :param msg - the error message to return
    """

    def __init__(self, msg: str):
        self.error = msg

    def to_json(self) -> str:
        """Return a json string serializing this instance."""
        return json.dumps(self, default=lambda x: x.__dict__)<|MERGE_RESOLUTION|>--- conflicted
+++ resolved
@@ -2,12 +2,7 @@
 
 
 class ErrorResponse:
-<<<<<<< HEAD
-    """
-    Error Response for the Flask API.
-=======
     """Error Response.
->>>>>>> 7455bae1
 
     :param msg - the error message to return
     """
